// Copyright 2019-2022 ChainSafe Systems
// SPDX-License-Identifier: Apache-2.0, MIT

use std::collections::HashMap;

use fil_actor_market::balance_table::{BalanceTable, BALANCE_TABLE_BITWIDTH};
use fil_actor_market::policy::DEAL_UPDATES_INTERVAL;
use fil_actor_market::{
    ext, Actor as MarketActor, ClientDealProposal, DealArray, DealProposal, Label, Method,
    PublishStorageDealsParams, PublishStorageDealsReturn, State, WithdrawBalanceParams,
    WithdrawBalanceReturn, PROPOSALS_AMT_BITWIDTH, STATES_AMT_BITWIDTH,
};
use fil_actor_power::{CurrentTotalPowerReturn, Method as PowerMethod};
use fil_actor_reward::Method as RewardMethod;
use fil_actor_verifreg::UseBytesParams;
use fil_actors_runtime::cbor::deserialize;
use fil_actors_runtime::network::EPOCHS_IN_DAY;
use fil_actors_runtime::runtime::Runtime;
use fil_actors_runtime::test_utils::*;
use fil_actors_runtime::{
    make_empty_map, ActorError, SetMultimap, REWARD_ACTOR_ADDR, STORAGE_MARKET_ACTOR_ADDR,
    STORAGE_POWER_ACTOR_ADDR, SYSTEM_ACTOR_ADDR, VERIFIED_REGISTRY_ACTOR_ADDR,
};
use fvm_ipld_amt::Amt;
use fvm_ipld_encoding::{to_vec, RawBytes};
use fvm_shared::address::Address;
use fvm_shared::bigint::bigint_ser::BigIntDe;
use fvm_shared::bigint::BigInt;
use fvm_shared::clock::{ChainEpoch, EPOCH_UNDEFINED};
use fvm_shared::commcid::FIL_COMMITMENT_UNSEALED;
use fvm_shared::crypto::signature::Signature;
use fvm_shared::deal::DealID;
use fvm_shared::econ::TokenAmount;
use fvm_shared::error::ExitCode;
use fvm_shared::piece::PaddedPieceSize;
use fvm_shared::reward::ThisEpochRewardReturn;
use fvm_shared::sector::StoragePower;
use fvm_shared::smooth::FilterEstimate;
use fvm_shared::{HAMT_BIT_WIDTH, METHOD_CONSTRUCTOR, METHOD_SEND};

use cid::Cid;
use multihash::derive::Multihash;
use multihash::MultihashDigest;
use num_traits::FromPrimitive;

const OWNER_ID: u64 = 101;
const PROVIDER_ID: u64 = 102;
const WORKER_ID: u64 = 103;
const CLIENT_ID: u64 = 104;

// TODO: move this out in some utils? (MhCode and make_piece_cid come from miner/tests)
// multihash library doesn't support poseidon hashing, so we fake it
#[derive(Clone, Copy, Debug, Eq, Multihash, PartialEq)]
#[mh(alloc_size = 64)]
enum MhCode {
    #[mh(code = 0xb401, hasher = multihash::Sha2_256)]
    PoseidonFake,
    #[mh(code = 0x1012, hasher = multihash::Sha2_256)]
    Sha256TruncPaddedFake,
}

fn make_piece_cid(input: &[u8]) -> Cid {
    let h = MhCode::Sha256TruncPaddedFake.digest(input);
    Cid::new_v1(FIL_COMMITMENT_UNSEALED, h)
}

fn setup() -> MockRuntime {
    let mut actor_code_cids = HashMap::default();
    actor_code_cids.insert(Address::new_id(OWNER_ID), *ACCOUNT_ACTOR_CODE_ID);
    actor_code_cids.insert(Address::new_id(WORKER_ID), *ACCOUNT_ACTOR_CODE_ID);
    actor_code_cids.insert(Address::new_id(PROVIDER_ID), *MINER_ACTOR_CODE_ID);
    actor_code_cids.insert(Address::new_id(CLIENT_ID), *ACCOUNT_ACTOR_CODE_ID);

    let mut rt = MockRuntime {
        receiver: *STORAGE_MARKET_ACTOR_ADDR,
        caller: *SYSTEM_ACTOR_ADDR,
        caller_type: *INIT_ACTOR_CODE_ID,
        actor_code_cids,
        ..Default::default()
    };
    construct_and_verify(&mut rt);

    rt
}

fn get_escrow_balance(rt: &MockRuntime, addr: &Address) -> Result<TokenAmount, ActorError> {
    let st: State = rt.get_state()?;

    let et = BalanceTable::from_root(rt.store(), &st.escrow_table).unwrap();

    Ok(et.get(addr).unwrap())
}

// TODO add array stuff
#[test]
fn simple_construction() {
    let mut rt = MockRuntime {
        receiver: Address::new_id(100),
        caller: *SYSTEM_ACTOR_ADDR,
        caller_type: *INIT_ACTOR_CODE_ID,
        ..Default::default()
    };

    rt.expect_validate_caller_addr(vec![*SYSTEM_ACTOR_ADDR]);

    assert_eq!(
        RawBytes::default(),
        rt.call::<MarketActor>(METHOD_CONSTRUCTOR, &RawBytes::default(),).unwrap()
    );

    rt.verify();

    let store = &rt.store;

    let empty_balance_table =
        make_empty_map::<_, BigIntDe>(store, BALANCE_TABLE_BITWIDTH).flush().unwrap();
    let empty_map = make_empty_map::<_, ()>(store, HAMT_BIT_WIDTH).flush().unwrap();
    let empty_proposals_array =
        Amt::<(), _>::new_with_bit_width(store, PROPOSALS_AMT_BITWIDTH).flush().unwrap();
    let empty_states_array =
        Amt::<(), _>::new_with_bit_width(store, STATES_AMT_BITWIDTH).flush().unwrap();
    let empty_multimap = SetMultimap::new(store).root().unwrap();

    let state_data: State = rt.get_state().unwrap();

    assert_eq!(empty_proposals_array, state_data.proposals);
    assert_eq!(empty_states_array, state_data.states);
    assert_eq!(empty_map, state_data.pending_proposals);
    assert_eq!(empty_balance_table, state_data.escrow_table);
    assert_eq!(empty_balance_table, state_data.locked_table);
    assert_eq!(0, state_data.next_id);
    assert_eq!(empty_multimap, state_data.deal_ops_by_epoch);
    assert_eq!(state_data.last_cron, EPOCH_UNDEFINED);
}

#[test]
fn label_cbor() {
    let label = Label::String("i_am_random_string____i_am_random_string____".parse().unwrap());
    let _ = to_vec(&label)
        .map_err(|e| ActorError::from(e).wrap("failed to serialize DealProposal"))
        .unwrap();

    let label2 = Label::Bytes(b"i_am_random_____i_am_random_____".to_vec());
    //println!("{:?}", (b"i_am_random_____i_am_random_____".to_vec()));
    let _ = to_vec(&label2)
        .map_err(|e| ActorError::from(e).wrap("failed to serialize DealProposal"))
        .unwrap();

    let empty_string_label = Label::String("".parse().unwrap());
    let sv_bz = to_vec(&empty_string_label).unwrap();
    assert_eq!(vec![0x60], sv_bz);

    let empty_bytes_label = Label::Bytes(b"".to_vec());
    let sv_bz = to_vec(&empty_bytes_label).unwrap();
    assert_eq!(vec![0x40], sv_bz);
}

#[test]
fn label_from_cbor() {
    // empty string, b001_00000
    let empty_cbor_text = vec![0x60];
    let label1: Label = deserialize(&RawBytes::from(empty_cbor_text), "empty cbor string").unwrap();
    if let Label::String(s) = label1 {
        assert_eq!("", s)
    } else {
        panic!("expected string label not bytes")
    }

    // valid utf8 string b011_01000 "deadbeef"
    let end_valid_cbor_text = b"deadbeef".to_vec();
    let mut valid_cbor_text = vec![0x68];
    for i in end_valid_cbor_text {
        valid_cbor_text.push(i);
    }
    let label2: Label = deserialize(&RawBytes::from(valid_cbor_text), "valid cbor string").unwrap();
    if let Label::String(s) = label2 {
        assert_eq!("deadbeef", s)
    } else {
        panic!("expected string label not bytes")
    }

    // invalid utf8 string 0b011_00100 0xde 0xad 0xbe 0xeef
    let invalid_cbor_text = vec![0x64, 0xde, 0xad, 0xbe, 0xef];
    let out = deserialize::<Label>(&RawBytes::from(invalid_cbor_text), "invalid cbor string");
    out.expect_err("invalid utf8 string in maj typ 3 should fail deser");

    // empty bytes, b010_00000
    let empty_cbor_bytes = vec![0x40];
    let label3: Label = deserialize(&RawBytes::from(empty_cbor_bytes), "empty cbor bytes").unwrap();
    if let Label::Bytes(b) = label3 {
        assert_eq!(Vec::<u8>::new(), b)
    } else {
        panic!("expected bytes label not string")
    }

    // bytes b010_00100 0xde 0xad 0xbe 0xef
    let cbor_bytes = vec![0x44, 0xde, 0xad, 0xbe, 0xef];
    let label4: Label = deserialize(&RawBytes::from(cbor_bytes), "cbor bytes").unwrap();
    if let Label::Bytes(b) = label4 {
        assert_eq!(vec![0xde, 0xad, 0xbe, 0xef], b)
    } else {
        panic!("expected bytes label not string")
    }

    // bad major type, array of empty array b100_00001 b100_00000
    let bad_bytes = vec![0x81, 0x80];
    let out = deserialize::<Label>(&RawBytes::from(bad_bytes), "cbor array, unexpected major type");
    out.expect_err("major type 4 should not be recognized by union type and deser should fail");
}

#[test]
fn adds_to_provider_escrow_funds() {
    struct TestCase {
        delta: u64,
        total: u64,
    }
    let test_cases = [
        TestCase { delta: 10, total: 10 },
        TestCase { delta: 20, total: 30 },
        TestCase { delta: 40, total: 70 },
    ];

    let owner = Address::new_id(OWNER_ID);
    let worker = Address::new_id(WORKER_ID);
    let provider = Address::new_id(PROVIDER_ID);

    for caller_addr in &[owner, worker] {
        let mut rt = setup();

        for tc in &test_cases {
            rt.set_caller(*ACCOUNT_ACTOR_CODE_ID, *caller_addr);
            rt.set_value(TokenAmount::from(tc.delta));
            rt.expect_validate_caller_type((*CALLER_TYPES_SIGNABLE).clone());
            expect_provider_control_address(&mut rt, provider, owner, worker);

            assert_eq!(
                RawBytes::default(),
                rt.call::<MarketActor>(
                    Method::AddBalance as u64,
                    &RawBytes::serialize(provider).unwrap(),
                )
                .unwrap()
            );

            rt.verify();

            assert_eq!(get_escrow_balance(&rt, &provider).unwrap(), TokenAmount::from(tc.total));
            // TODO: actor.checkState(rt)
        }
    }
}

#[test]
fn fails_unless_called_by_an_account_actor() {
    let mut rt = setup();

    rt.set_value(TokenAmount::from(10));
    rt.expect_validate_caller_type((*CALLER_TYPES_SIGNABLE).clone());

    let provider_addr = Address::new_id(PROVIDER_ID);
    rt.set_caller(*MINER_ACTOR_CODE_ID, provider_addr);
    assert_eq!(
<<<<<<< HEAD
        ExitCode::SysErrForbidden,
=======
        ExitCode::USR_FORBIDDEN,
>>>>>>> 98019b48
        rt.call::<MarketActor>(
            Method::AddBalance as u64,
            &RawBytes::serialize(provider_addr).unwrap(),
        )
        .unwrap_err()
        .exit_code()
    );

    rt.verify();
    // TODO: actor.checkState(rt)
}

#[test]
fn adds_to_non_provider_funds() {
    struct TestCase {
        delta: u64,
        total: u64,
    }
    let test_cases = [
        TestCase { delta: 10, total: 10 },
        TestCase { delta: 20, total: 30 },
        TestCase { delta: 40, total: 70 },
    ];

    let client = Address::new_id(CLIENT_ID);
    let worker = Address::new_id(WORKER_ID);

    for caller_addr in &[client, worker] {
        let mut rt = setup();

        for tc in &test_cases {
            rt.set_caller(*ACCOUNT_ACTOR_CODE_ID, *caller_addr);
            rt.set_value(TokenAmount::from(tc.delta));
            rt.expect_validate_caller_type((*CALLER_TYPES_SIGNABLE).clone());

            assert_eq!(
                RawBytes::default(),
                rt.call::<MarketActor>(
                    Method::AddBalance as u64,
                    &RawBytes::serialize(caller_addr).unwrap(),
                )
                .unwrap()
            );

            rt.verify();

            assert_eq!(get_escrow_balance(&rt, caller_addr).unwrap(), TokenAmount::from(tc.total));
            // TODO: actor.checkState(rt)
        }
    }
}

#[test]
fn withdraws_from_provider_escrow_funds_and_sends_to_owner() {
    let mut rt = setup();

    let provider_addr = Address::new_id(PROVIDER_ID);
    let owner_addr = Address::new_id(OWNER_ID);
    let worker_addr = Address::new_id(WORKER_ID);

    let amount = TokenAmount::from(20);
    add_provider_funds(&mut rt, amount.clone(), provider_addr, owner_addr, worker_addr);

    assert_eq!(amount, get_escrow_balance(&rt, &provider_addr).unwrap());

    // worker calls WithdrawBalance, balance is transferred to owner
    let withdraw_amount = TokenAmount::from(1);
    withdraw_provider_balance(
        &mut rt,
        withdraw_amount.clone(),
<<<<<<< HEAD
        withdraw_amount,
        provider_addr,
        owner_addr,
        worker_addr,
=======
        RawBytes::default(),
        ExitCode::OK,
>>>>>>> 98019b48
    );

    assert_eq!(TokenAmount::from(19), get_escrow_balance(&rt, &provider_addr).unwrap());
    // TODO: actor.checkState(rt)
}

#[test]
fn withdraws_from_non_provider_escrow_funds() {
    let mut rt = setup();

    let client_addr = Address::new_id(CLIENT_ID);

    let amount = TokenAmount::from(20);
    add_participant_funds(&mut rt, client_addr, amount.clone());

    assert_eq!(get_escrow_balance(&rt, &client_addr).unwrap(), amount);

    let withdraw_amount = TokenAmount::from(1);
    withdraw_client_balance(&mut rt, withdraw_amount.clone(), withdraw_amount, client_addr);

    add_participant_funds(&mut rt, client_addr, amount);
    // TODO: actor.checkState(rt)
}

<<<<<<< HEAD
#[test]
fn client_withdrawing_more_than_escrow_balance_limits_to_available_funds() {
    let mut rt = setup();
=======
    rt.expect_send(
        client_addr,
        METHOD_SEND,
        RawBytes::default(),
        withdraw_amount.clone(),
        RawBytes::default(),
        ExitCode::OK,
    );
>>>>>>> 98019b48

    let client_addr = Address::new_id(CLIENT_ID);

    let amount = TokenAmount::from(20);
    add_participant_funds(&mut rt, client_addr, amount.clone());

    // withdraw amount greater than escrow balance
    let withdraw_amount = TokenAmount::from(25);
    withdraw_client_balance(&mut rt, withdraw_amount, amount, client_addr);

    assert_eq!(get_escrow_balance(&rt, &client_addr).unwrap(), TokenAmount::from(0));
}

#[test]
fn worker_withdrawing_more_than_escrow_balance_limits_to_available_funds() {
    let mut rt = setup();

    let provider_addr = Address::new_id(PROVIDER_ID);
    let owner_addr = Address::new_id(OWNER_ID);
    let worker_addr = Address::new_id(WORKER_ID);

    let amount = TokenAmount::from(20);
    add_provider_funds(&mut rt, amount.clone(), provider_addr, owner_addr, worker_addr);

    assert_eq!(get_escrow_balance(&rt, &provider_addr).unwrap(), amount);

    let withdraw_amount = TokenAmount::from(25);
    withdraw_provider_balance(
        &mut rt,
        withdraw_amount,
        amount,
<<<<<<< HEAD
        provider_addr,
        owner_addr,
        worker_addr,
=======
        RawBytes::default(),
        ExitCode::OK,
>>>>>>> 98019b48
    );

    assert_eq!(get_escrow_balance(&rt, &provider_addr).unwrap(), TokenAmount::from(0));
    // TODO: actor.checkState(rt)
}

#[test]
fn deal_starts_on_day_boundary() {
    let start_epoch = DEAL_UPDATES_INTERVAL; // 2880
    let end_epoch = start_epoch + 200 * EPOCHS_IN_DAY;
    let publish_epoch = ChainEpoch::from(1);

    let mut rt = setup();
    rt.set_epoch(publish_epoch);

    let client_addr = Address::new_id(CLIENT_ID);
    let provider_addr = Address::new_id(PROVIDER_ID);
    let owner_addr = Address::new_id(OWNER_ID);
    let worker_addr = Address::new_id(WORKER_ID);

    for i in 0..(3 * DEAL_UPDATES_INTERVAL) {
        let piece_cid = make_piece_cid((format!("{i}")).as_bytes());
        //println!("{i}: {}", piece_cid);
        let deal_id = generate_and_publish_deal_for_piece(
            &mut rt,
            client_addr,
            provider_addr,
            owner_addr,
            worker_addr,
            start_epoch,
            end_epoch,
            piece_cid,
            PaddedPieceSize(2048u64),
        );
        assert_eq!(i as DealID, deal_id);
    }

    // Check that DOBE has exactly 3 deals scheduled every epoch in the day following the start time
    let st: State = rt.get_state().unwrap();
    let store = &rt.store;
    let dobe = SetMultimap::from_root(store, &st.deal_ops_by_epoch).unwrap();
    for e in DEAL_UPDATES_INTERVAL..(2 * DEAL_UPDATES_INTERVAL) {
        assert_n_good_deals(&dobe, e, 3);
    }

    // DOBE has no deals scheduled in the previous or next day
    for e in 0..DEAL_UPDATES_INTERVAL {
        assert_n_good_deals(&dobe, e, 0);
    }
    for e in (2 * DEAL_UPDATES_INTERVAL)..(3 * DEAL_UPDATES_INTERVAL) {
        assert_n_good_deals(&dobe, e, 0);
    }
}

<<<<<<< HEAD
#[test]
fn deal_starts_partway_through_day() {
    let start_epoch = 1000;
    let end_epoch = start_epoch + 200 * EPOCHS_IN_DAY;
    let publish_epoch = ChainEpoch::from(1);
=======
    rt.expect_send(
        owner_addr,
        METHOD_SEND,
        RawBytes::default(),
        amount,
        RawBytes::default(),
        ExitCode::OK,
    );
>>>>>>> 98019b48

    let mut rt = setup();
    rt.set_epoch(publish_epoch);

    let client_addr = Address::new_id(CLIENT_ID);
    let provider_addr = Address::new_id(PROVIDER_ID);
    let owner_addr = Address::new_id(OWNER_ID);
    let worker_addr = Address::new_id(WORKER_ID);

    // First 1000 deals (start_epoch % update interval) scheduled starting in the next day
    for i in 0..1000 {
        let piece_cid = make_piece_cid((format!("{i}")).as_bytes());
        //println!("{i}: {}", piece_cid);
        let deal_id = generate_and_publish_deal_for_piece(
            &mut rt,
            client_addr,
            provider_addr,
            owner_addr,
            worker_addr,
            start_epoch,
            end_epoch,
            piece_cid,
            PaddedPieceSize(2048u64),
        );
        assert_eq!(i as DealID, deal_id);
    }
    let st: State = rt.get_state().unwrap();
    let store = &rt.store;
    let dobe = SetMultimap::from_root(store, &st.deal_ops_by_epoch).unwrap();
    for e in 2880..(2880 + start_epoch) {
        assert_n_good_deals(&dobe, e, 1);
    }
    // Nothing scheduled between 0 and 2880
    for e in 0..2880 {
        assert_n_good_deals(&dobe, e, 0);
    }

    // Now add another 500 deals
    for i in 1000..1500 {
        let piece_cid = make_piece_cid((format!("{i}")).as_bytes());
        //println!("{i}: {}", piece_cid);
        let deal_id = generate_and_publish_deal_for_piece(
            &mut rt,
            client_addr,
            provider_addr,
            owner_addr,
            worker_addr,
            start_epoch,
            end_epoch,
            piece_cid,
            PaddedPieceSize(2048u64),
        );
        assert_eq!(i as DealID, deal_id);
    }
    let st: State = rt.get_state().unwrap();
    let store = &rt.store;
    let dobe = SetMultimap::from_root(store, &st.deal_ops_by_epoch).unwrap();
    for e in start_epoch..(start_epoch + 500) {
        assert_n_good_deals(&dobe, e, 1);
    }
}

fn expect_provider_control_address(
    rt: &mut MockRuntime,
    provider: Address,
    owner: Address,
    worker: Address,
) {
    //rt.expect_validate_caller_addr(vec![owner, worker]);
    let return_value = ext::miner::GetControlAddressesReturnParams {
        owner,
        worker,
        control_addresses: Vec::new(),
    };

    rt.expect_send(
        provider,
        ext::miner::CONTROL_ADDRESSES_METHOD,
        RawBytes::default(),
        TokenAmount::from(0u8),
        RawBytes::serialize(return_value).unwrap(),
        ExitCode::OK,
    );
}

fn add_provider_funds(
    rt: &mut MockRuntime,
    amount: TokenAmount,
    provider: Address,
    owner: Address,
    worker: Address,
) {
    rt.set_value(amount.clone());
    // TODO: call rt.SetAddressActorType(minerAddrs.provider, builtin.StorageMinerActorCodeID)?
    rt.set_caller(*ACCOUNT_ACTOR_CODE_ID, owner);
    rt.expect_validate_caller_type((*CALLER_TYPES_SIGNABLE).clone());

    expect_provider_control_address(rt, provider, owner, worker);

    assert_eq!(
        RawBytes::default(),
        rt.call::<MarketActor>(Method::AddBalance as u64, &RawBytes::serialize(provider).unwrap(),)
            .unwrap()
    );
    rt.verify();
    rt.add_balance(amount);
}

fn add_participant_funds(rt: &mut MockRuntime, addr: Address, amount: TokenAmount) {
    rt.set_value(amount.clone());

    rt.set_caller(*ACCOUNT_ACTOR_CODE_ID, addr);

    rt.expect_validate_caller_type(vec![*ACCOUNT_ACTOR_CODE_ID, *MULTISIG_ACTOR_CODE_ID]);

    assert!(rt
        .call::<MarketActor>(Method::AddBalance as u64, &RawBytes::serialize(addr).unwrap(),)
        .is_ok());

    rt.verify();

    rt.add_balance(amount);
}

fn construct_and_verify(rt: &mut MockRuntime) {
    rt.expect_validate_caller_addr(vec![*SYSTEM_ACTOR_ADDR]);
    assert_eq!(
        RawBytes::default(),
        rt.call::<MarketActor>(METHOD_CONSTRUCTOR, &RawBytes::default(),).unwrap()
    );
    rt.verify();
}

fn withdraw_provider_balance(
    rt: &mut MockRuntime,
    withdraw_amount: TokenAmount,
    expected_send: TokenAmount,
    provider: Address,
    owner: Address,
    worker: Address,
) {
    rt.set_caller(*ACCOUNT_ACTOR_CODE_ID, worker);
    rt.expect_validate_caller_addr(vec![owner, worker]);
    expect_provider_control_address(rt, provider, owner, worker);

    let params = WithdrawBalanceParams { provider_or_client: provider, amount: withdraw_amount };

    rt.expect_send(
        owner,
        METHOD_SEND,
        RawBytes::default(),
        expected_send.clone(),
        RawBytes::default(),
        ExitCode::Ok,
    );
    let ret: WithdrawBalanceReturn = rt
        .call::<MarketActor>(Method::WithdrawBalance as u64, &RawBytes::serialize(params).unwrap())
        .unwrap()
        .deserialize()
        .unwrap();
    rt.verify();

    assert_eq!(
        expected_send, ret.amount_withdrawn,
        "return value indicates {} withdrawn but expected {}",
        ret.amount_withdrawn, expected_send
    );
}

fn withdraw_client_balance(
    rt: &mut MockRuntime,
    withdraw_amount: TokenAmount,
    expected_send: TokenAmount,
    client: Address,
) {
    rt.set_caller(*ACCOUNT_ACTOR_CODE_ID, client);
    rt.expect_send(
        client,
        METHOD_SEND,
        RawBytes::default(),
        expected_send.clone(),
        RawBytes::default(),
        ExitCode::Ok,
    );
    rt.expect_validate_caller_addr(vec![client]);

    let params = WithdrawBalanceParams { provider_or_client: client, amount: withdraw_amount };

    let ret: WithdrawBalanceReturn = rt
        .call::<MarketActor>(Method::WithdrawBalance as u64, &RawBytes::serialize(params).unwrap())
        .unwrap()
        .deserialize()
        .unwrap();
    rt.verify();

    assert_eq!(
        expected_send, ret.amount_withdrawn,
        "return value indicates {} withdrawn but expected {}",
        ret.amount_withdrawn, expected_send
    );
}

#[allow(clippy::too_many_arguments)]
fn generate_and_publish_deal_for_piece(
    rt: &mut MockRuntime,
    client: Address,
    provider: Address,
    owner: Address,
    worker: Address,
    start_epoch: ChainEpoch,
    end_epoch: ChainEpoch,
    piece_cid: Cid,
    piece_size: PaddedPieceSize,
) -> DealID {
    // generate deal
    let storage_per_epoch = BigInt::from(10u8);
    let client_collateral = TokenAmount::from(10u8);
    let provider_collateral = TokenAmount::from(10u8);

    let deal = DealProposal {
        piece_cid,
        piece_size,
        verified_deal: true,
        client,
        provider,
        label: "label".to_string(),
        start_epoch,
        end_epoch,
        storage_price_per_epoch: storage_per_epoch,
        provider_collateral,
        client_collateral,
    };

    // add funds
    add_provider_funds(rt, deal.provider_collateral.clone(), provider, owner, worker);
    add_participant_funds(rt, client, deal.client_balance_requirement());

    // publish
    rt.set_caller(*ACCOUNT_ACTOR_CODE_ID, worker);
    let deal_ids = publish_deals(rt, provider, owner, worker, &[PublishDealReq { deal }]);
    deal_ids[0]
}

struct PublishDealReq {
    deal: DealProposal,
}

// WIP
fn publish_deals(
    rt: &mut MockRuntime,
    provider: Address,
    owner: Address,
    worker: Address,
    publish_deal_reqs: &[PublishDealReq],
) -> Vec<DealID> {
    rt.expect_validate_caller_type((*CALLER_TYPES_SIGNABLE).clone());

    let return_value =
        ext::miner::GetControlAddressesReturnParams { owner, worker, control_addresses: vec![] };
    rt.expect_send(
        provider,
        ext::miner::CONTROL_ADDRESSES_METHOD,
        RawBytes::default(),
        TokenAmount::from(0u8),
        RawBytes::serialize(return_value).unwrap(),
        ExitCode::Ok,
    );

    expect_query_network_info(rt);

    let mut params: PublishStorageDealsParams = PublishStorageDealsParams { deals: vec![] };

    for pdr in publish_deal_reqs {
        // create a client proposal with a valid signature
        let buf = RawBytes::serialize(pdr.deal.clone()).expect("failed to marshal deal proposal");
        let sig = Signature::new_bls("does not matter".as_bytes().to_vec());
        let client_proposal =
            ClientDealProposal { proposal: pdr.deal.clone(), client_signature: sig.clone() };
        params.deals.push(client_proposal);

        // expect a call to verify the above signature
        rt.expect_verify_signature(ExpectedVerifySig {
            sig,
            signer: pdr.deal.client,
            plaintext: buf.to_vec(),
            result: Ok(()),
        });
        if pdr.deal.verified_deal {
            let param = RawBytes::serialize(UseBytesParams {
                address: pdr.deal.client,
                deal_size: BigInt::from(pdr.deal.piece_size.0),
            })
            .unwrap();

            rt.expect_send(
                *VERIFIED_REGISTRY_ACTOR_ADDR,
                ext::verifreg::USE_BYTES_METHOD as u64,
                param,
                TokenAmount::from(0u8),
                RawBytes::default(),
                ExitCode::Ok,
            );
        }
    }

    let ret: PublishStorageDealsReturn = rt
        .call::<MarketActor>(
            Method::PublishStorageDeals as u64,
            &RawBytes::serialize(params).unwrap(),
        )
        .unwrap()
        .deserialize()
        .unwrap();
    rt.verify();

    assert_eq!(ret.ids.len(), publish_deal_reqs.len());

    // assert state after publishing the deals
    for (i, deal_id) in ret.ids.iter().enumerate() {
        let expected = &publish_deal_reqs[i].deal;
        let p = get_deal_proposal(rt, *deal_id);

        assert_eq!(expected, &p);
    }

    ret.ids
}

fn expect_query_network_info(rt: &mut MockRuntime) {
    //networkQAPower
    //networkBaselinePower
    let rwd = TokenAmount::from(10u8) * TokenAmount::from(10_i128.pow(18));
    let power = StoragePower::from_i128(1 << 50).unwrap();
    let epoch_reward_smooth = FilterEstimate::new(rwd.clone(), BigInt::from(0u8));

    let current_power = CurrentTotalPowerReturn {
        raw_byte_power: StoragePower::default(),
        quality_adj_power: power.clone(),
        pledge_collateral: TokenAmount::default(),
        quality_adj_power_smoothed: FilterEstimate::new(rwd, TokenAmount::default()),
    };
    let current_reward = ThisEpochRewardReturn {
        this_epoch_baseline_power: power,
        this_epoch_reward_smoothed: epoch_reward_smooth,
    };
    rt.expect_send(
        *REWARD_ACTOR_ADDR,
        RewardMethod::ThisEpochReward as u64,
        RawBytes::default(),
        TokenAmount::from(0u8),
        RawBytes::serialize(current_reward).unwrap(),
        ExitCode::Ok,
    );
    rt.expect_send(
        *STORAGE_POWER_ACTOR_ADDR,
        PowerMethod::CurrentTotalPower as u64,
        RawBytes::default(),
        TokenAmount::from(0u8),
        RawBytes::serialize(current_power).unwrap(),
        ExitCode::Ok,
    );
}

fn assert_n_good_deals<BS>(dobe: &SetMultimap<BS>, epoch: ChainEpoch, n: isize)
where
    BS: fvm_ipld_blockstore::Blockstore,
{
    let mut count = 0;
    dobe.for_each(epoch, |id| {
        assert_eq!(epoch % DEAL_UPDATES_INTERVAL, (id as i64) % DEAL_UPDATES_INTERVAL);
        count += 1;
        Ok(())
    })
    .unwrap();
    assert_eq!(n, count, "unexpected deal count at epoch {}", epoch);
}

fn get_deal_proposal(rt: &mut MockRuntime, deal_id: DealID) -> DealProposal {
    let st: State = rt.get_state().unwrap();
    let store = &rt.store;

    let deals = DealArray::load(&st.proposals, store).unwrap();

    let d = deals.get(deal_id).unwrap();
    d.unwrap().clone()
}<|MERGE_RESOLUTION|>--- conflicted
+++ resolved
@@ -260,11 +260,7 @@
     let provider_addr = Address::new_id(PROVIDER_ID);
     rt.set_caller(*MINER_ACTOR_CODE_ID, provider_addr);
     assert_eq!(
-<<<<<<< HEAD
-        ExitCode::SysErrForbidden,
-=======
         ExitCode::USR_FORBIDDEN,
->>>>>>> 98019b48
         rt.call::<MarketActor>(
             Method::AddBalance as u64,
             &RawBytes::serialize(provider_addr).unwrap(),
@@ -335,15 +331,10 @@
     withdraw_provider_balance(
         &mut rt,
         withdraw_amount.clone(),
-<<<<<<< HEAD
         withdraw_amount,
         provider_addr,
         owner_addr,
         worker_addr,
-=======
-        RawBytes::default(),
-        ExitCode::OK,
->>>>>>> 98019b48
     );
 
     assert_eq!(TokenAmount::from(19), get_escrow_balance(&rt, &provider_addr).unwrap());
@@ -368,20 +359,9 @@
     // TODO: actor.checkState(rt)
 }
 
-<<<<<<< HEAD
 #[test]
 fn client_withdrawing_more_than_escrow_balance_limits_to_available_funds() {
     let mut rt = setup();
-=======
-    rt.expect_send(
-        client_addr,
-        METHOD_SEND,
-        RawBytes::default(),
-        withdraw_amount.clone(),
-        RawBytes::default(),
-        ExitCode::OK,
-    );
->>>>>>> 98019b48
 
     let client_addr = Address::new_id(CLIENT_ID);
 
@@ -413,14 +393,9 @@
         &mut rt,
         withdraw_amount,
         amount,
-<<<<<<< HEAD
         provider_addr,
         owner_addr,
         worker_addr,
-=======
-        RawBytes::default(),
-        ExitCode::OK,
->>>>>>> 98019b48
     );
 
     assert_eq!(get_escrow_balance(&rt, &provider_addr).unwrap(), TokenAmount::from(0));
@@ -475,22 +450,11 @@
     }
 }
 
-<<<<<<< HEAD
 #[test]
 fn deal_starts_partway_through_day() {
     let start_epoch = 1000;
     let end_epoch = start_epoch + 200 * EPOCHS_IN_DAY;
     let publish_epoch = ChainEpoch::from(1);
-=======
-    rt.expect_send(
-        owner_addr,
-        METHOD_SEND,
-        RawBytes::default(),
-        amount,
-        RawBytes::default(),
-        ExitCode::OK,
-    );
->>>>>>> 98019b48
 
     let mut rt = setup();
     rt.set_epoch(publish_epoch);
@@ -644,7 +608,7 @@
         RawBytes::default(),
         expected_send.clone(),
         RawBytes::default(),
-        ExitCode::Ok,
+        ExitCode::OK,
     );
     let ret: WithdrawBalanceReturn = rt
         .call::<MarketActor>(Method::WithdrawBalance as u64, &RawBytes::serialize(params).unwrap())
@@ -673,7 +637,7 @@
         RawBytes::default(),
         expected_send.clone(),
         RawBytes::default(),
-        ExitCode::Ok,
+        ExitCode::OK,
     );
     rt.expect_validate_caller_addr(vec![client]);
 
@@ -756,7 +720,7 @@
         RawBytes::default(),
         TokenAmount::from(0u8),
         RawBytes::serialize(return_value).unwrap(),
-        ExitCode::Ok,
+        ExitCode::OK,
     );
 
     expect_query_network_info(rt);
@@ -791,7 +755,7 @@
                 param,
                 TokenAmount::from(0u8),
                 RawBytes::default(),
-                ExitCode::Ok,
+                ExitCode::OK,
             );
         }
     }
@@ -842,7 +806,7 @@
         RawBytes::default(),
         TokenAmount::from(0u8),
         RawBytes::serialize(current_reward).unwrap(),
-        ExitCode::Ok,
+        ExitCode::OK,
     );
     rt.expect_send(
         *STORAGE_POWER_ACTOR_ADDR,
@@ -850,7 +814,7 @@
         RawBytes::default(),
         TokenAmount::from(0u8),
         RawBytes::serialize(current_power).unwrap(),
-        ExitCode::Ok,
+        ExitCode::OK,
     );
 }
 
