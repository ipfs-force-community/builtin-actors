// Copyright 2019-2022 ChainSafe Systems
// SPDX-License-Identifier: Apache-2.0, MIT

use fil_fungible_token::receiver::types::{
    FRC46TokenReceived, UniversalReceiverParams, FRC46_TOKEN_TYPE,
};
use fil_fungible_token::token::types::{BurnParams, BurnReturn, TransferParams};
use fil_fungible_token::token::TOKEN_PRECISION;
use fvm_ipld_blockstore::Blockstore;
use fvm_ipld_encoding::RawBytes;
use fvm_ipld_hamt::BytesKey;
use fvm_shared::address::Address;
use fvm_shared::bigint::bigint_ser::BigIntDe;
use fvm_shared::bigint::BigInt;
use fvm_shared::clock::ChainEpoch;
use fvm_shared::econ::TokenAmount;
use fvm_shared::error::ExitCode;
use fvm_shared::{ActorID, MethodNum, HAMT_BIT_WIDTH, METHOD_CONSTRUCTOR};
use log::info;
use num_derive::FromPrimitive;
use num_traits::{FromPrimitive, Signed, Zero};

use crate::ext::datacap::{DestroyParams, MintParams};
use fil_actors_runtime::cbor::{deserialize, serialize};
use fil_actors_runtime::runtime::builtins::Type;
use fil_actors_runtime::runtime::{ActorCode, Policy, Runtime};
use fil_actors_runtime::{
    actor_error, cbor, make_map_with_root_and_bitwidth, parse_uint_key, resolve_to_actor_id,
    ActorDowncast, ActorError, BatchReturn, Map, STORAGE_MARKET_ACTOR_ADDR, SYSTEM_ACTOR_ADDR,
    UNIVERSAL_RECEIVER_HOOK_METHOD_NUM,
};
use fil_actors_runtime::{ActorContext, AsActorError, BatchReturnGen, DATACAP_TOKEN_ACTOR_ADDR};

pub use self::state::Allocation;
pub use self::state::Claim;
pub use self::state::State;
pub use self::types::*;

#[cfg(feature = "fil-actor")]
fil_actors_runtime::wasm_trampoline!(Actor);

pub mod ext;
pub mod state;
pub mod testing;
pub mod types;

/// Account actor methods available
#[derive(FromPrimitive)]
#[repr(u64)]
pub enum Method {
    Constructor = METHOD_CONSTRUCTOR,
    AddVerifier = 2,
    RemoveVerifier = 3,
    AddVerifiedClient = 4,
    // UseBytes = 5,     // Deprecated
    // RestoreBytes = 6, // Deprecated
    RemoveVerifiedClientDataCap = 7,
    RemoveExpiredAllocations = 8,
    ClaimAllocations = 9,
    GetClaims = 10,
    ExtendClaimTerms = 11,
    UniversalReceiverHook = UNIVERSAL_RECEIVER_HOOK_METHOD_NUM,
}

pub struct Actor;

impl Actor {
    /// Constructor for Registry Actor
    pub fn constructor<BS, RT>(rt: &mut RT, root_key: Address) -> Result<(), ActorError>
    where
        BS: Blockstore,
        RT: Runtime<BS>,
    {
        rt.validate_immediate_caller_is(std::iter::once(&SYSTEM_ACTOR_ADDR))?;

        // root should be an ID address
        let id_addr = rt
            .resolve_address(&root_key)
            .context_code(ExitCode::USR_ILLEGAL_ARGUMENT, "root should be an ID address")?;

        let st = State::new(rt.store(), Address::new_id(id_addr))
            .context("failed to create verifreg state")?;

        rt.create(&st)?;
        Ok(())
    }

    pub fn add_verifier<BS, RT>(rt: &mut RT, params: AddVerifierParams) -> Result<(), ActorError>
    where
        BS: Blockstore,
        RT: Runtime<BS>,
    {
        if params.allowance < rt.policy().minimum_verified_allocation_size {
            return Err(actor_error!(
                illegal_argument,
                "Allowance {} below minimum deal size for add verifier {}",
                params.allowance,
                params.address
            ));
        }

<<<<<<< HEAD
        let verifier = resolve_to_actor_id(rt, &params.address).context_code(
            ExitCode::USR_ILLEGAL_STATE,
            format!("failed to resolve addr {} to ID addr", params.address),
        )?;
=======
        let verifier = resolve_to_actor_id(rt, &params.address)?;
>>>>>>> fa943651

        let verifier = Address::new_id(verifier);

        let st: State = rt.state()?;
        rt.validate_immediate_caller_is(std::iter::once(&st.root_key))?;

        // Disallow root as a verifier.
        if verifier == st.root_key {
            return Err(actor_error!(illegal_argument, "Rootkey cannot be added as verifier"));
        }

        // Disallow existing clients as verifiers.
        let token_balance = balance_of(rt, &verifier)?;
        if token_balance.is_positive() {
            return Err(actor_error!(
                illegal_argument,
                "verified client {} cannot become a verifier",
                verifier
            ));
        }

        // Store the new verifier and allowance (over-writing).
        rt.transaction(|st: &mut State, rt| {
            st.put_verifier(rt.store(), &verifier, &params.allowance)
                .context("failed to add verifier")
        })
    }

    pub fn remove_verifier<BS, RT>(rt: &mut RT, verifier_addr: Address) -> Result<(), ActorError>
    where
        BS: Blockstore,
        RT: Runtime<BS>,
    {
<<<<<<< HEAD
        let verifier = resolve_to_actor_id(rt, &verifier_addr).context_code(
            ExitCode::USR_ILLEGAL_STATE,
            format!("failed to resolve addr {} to ID addr", verifier_addr),
        )?;

=======
        let verifier = resolve_to_actor_id(rt, &verifier_addr)?;
>>>>>>> fa943651
        let verifier = Address::new_id(verifier);

        let state: State = rt.state()?;
        rt.validate_immediate_caller_is(std::iter::once(&state.root_key))?;

        rt.transaction(|st: &mut State, rt| {
            st.remove_verifier(rt.store(), &verifier).context("failed to remove verifier")
        })
    }

    pub fn add_verified_client<BS, RT>(
        rt: &mut RT,
        params: AddVerifierClientParams,
    ) -> Result<(), ActorError>
    where
        BS: Blockstore,
        RT: Runtime<BS>,
    {
        // The caller will be verified by checking table below
        rt.validate_immediate_caller_accept_any()?;

        if params.allowance < rt.policy().minimum_verified_allocation_size {
            return Err(actor_error!(
                illegal_argument,
                "allowance {} below MinVerifiedDealSize for add verified client {}",
                params.allowance,
                params.address
            ));
        }

<<<<<<< HEAD
        let client = resolve_to_actor_id(rt, &params.address).context_code(
            ExitCode::USR_ILLEGAL_STATE,
            format!("failed to resolve addr {} to ID addr", params.address),
        )?;

=======
        let client = resolve_to_actor_id(rt, &params.address)?;
>>>>>>> fa943651
        let client = Address::new_id(client);

        let st: State = rt.state()?;
        if client == st.root_key {
            return Err(actor_error!(illegal_argument, "root cannot be added as client"));
        }

<<<<<<< HEAD
        // Validate caller is one of the verifiers, i.e. has an allowance (even if zero).
        let verifier = rt.message().caller();
        let verifier_cap = st
            .get_verifier_cap(rt.store(), &verifier)?
            .ok_or_else(|| actor_error!(not_found, "caller {} is not a verifier", verifier))?;
=======
        rt.transaction(|st: &mut State, rt| {
            let mut verifiers =
                make_map_with_root_and_bitwidth(&st.verifiers, rt.store(), HAMT_BIT_WIDTH)
                    .map_err(|e| {
                        e.downcast_default(
                            ExitCode::USR_ILLEGAL_STATE,
                            "failed to load verified clients",
                        )
                    })?;
            let mut verified_clients =
                make_map_with_root_and_bitwidth(&st.verified_clients, rt.store(), HAMT_BIT_WIDTH)
                    .map_err(|e| {
                    e.downcast_default(
                        ExitCode::USR_ILLEGAL_STATE,
                        "failed to load verified clients",
                    )
                })?;

            // Validate caller is one of the verifiers.
            let verifier = rt.message().caller();
            let BigIntDe(verifier_cap) = verifiers
                .get(&verifier.to_bytes())
                .map_err(|e| {
                    e.downcast_default(
                        ExitCode::USR_ILLEGAL_STATE,
                        format!("failed to get Verifier {}", verifier),
                    )
                })?
                .ok_or_else(|| actor_error!(not_found, format!("no such Verifier {}", verifier)))?;

            // Validate client to be added isn't a verifier
            let found = verifiers.contains_key(&client.to_bytes()).map_err(|e| {
                e.downcast_default(ExitCode::USR_ILLEGAL_STATE, "failed to get verifier")
            })?;
            if found {
                return Err(actor_error!(
                    illegal_argument,
                    "verifier {} cannot be added as a verified client",
                    client
                ));
            }

            // Compute new verifier cap and update.
            if verifier_cap < &params.allowance {
                return Err(actor_error!(
                    illegal_argument,
                    "Add more DataCap {} for VerifiedClient than allocated {}",
                    params.allowance,
                    verifier_cap
                ));
            }
            let new_verifier_cap = verifier_cap - &params.allowance;

            verifiers.set(verifier.to_bytes().into(), BigIntDe(new_verifier_cap)).map_err(|e| {
                e.downcast_default(
                    ExitCode::USR_ILLEGAL_STATE,
                    format!("Failed to update new verifier cap for {}", verifier),
                )
            })?;

            let client_cap = verified_clients.get(&client.to_bytes()).map_err(|e| {
                e.downcast_default(
                    ExitCode::USR_ILLEGAL_STATE,
                    format!("Failed to get verified client {}", client),
                )
            })?;
            // if verified client exists, add allowance to existing cap
            // otherwise, create new client with allownace
            let client_cap = if let Some(BigIntDe(client_cap)) = client_cap {
                client_cap + params.allowance
            } else {
                params.allowance
            };

            verified_clients.set(client.to_bytes().into(), BigIntDe(client_cap.clone())).map_err(
                |e| {
                    e.downcast_default(
                        ExitCode::USR_ILLEGAL_STATE,
                        format!(
                            "Failed to add verified client {} with cap {}",
                            client, client_cap,
                        ),
                    )
                },
            )?;

            st.verifiers = verifiers.flush().map_err(|e| {
                e.downcast_default(ExitCode::USR_ILLEGAL_STATE, "failed to flush verifiers")
            })?;
            st.verified_clients = verified_clients.flush().map_err(|e| {
                e.downcast_default(ExitCode::USR_ILLEGAL_STATE, "failed to flush verified clients")
            })?;

            Ok(())
        })?;

        Ok(())
    }

    /// Called by StorageMarketActor during PublishStorageDeals.
    /// Do not allow partially verified deals (DealSize must be greater than equal to allowed cap).
    /// Delete VerifiedClient if remaining DataCap is smaller than minimum VerifiedDealSize.
    pub fn use_bytes<BS, RT>(rt: &mut RT, params: UseBytesParams) -> Result<(), ActorError>
    where
        BS: Blockstore,
        RT: Runtime<BS>,
    {
        rt.validate_immediate_caller_is(std::iter::once(&STORAGE_MARKET_ACTOR_ADDR))?;

        let client = resolve_to_actor_id(rt, &params.address)?;
        let client = Address::new_id(client);
>>>>>>> fa943651

        // Disallow existing verifiers as clients.
        if st.get_verifier_cap(rt.store(), &client)?.is_some() {
            return Err(actor_error!(
                illegal_argument,
                "verifier {} cannot be added as a verified client",
                client
            ));
        }

<<<<<<< HEAD
        // Compute new verifier allowance.
        if verifier_cap < params.allowance {
=======
        rt.transaction(|st: &mut State, rt| {
            let mut verified_clients =
                make_map_with_root_and_bitwidth(&st.verified_clients, rt.store(), HAMT_BIT_WIDTH)
                    .map_err(|e| {
                    e.downcast_default(
                        ExitCode::USR_ILLEGAL_STATE,
                        "failed to load verified clients",
                    )
                })?;

            let BigIntDe(vc_cap) = verified_clients
                .get(&client.to_bytes())
                .map_err(|e| {
                    e.downcast_default(
                        ExitCode::USR_ILLEGAL_STATE,
                        format!("failed to get verified client {}", &client),
                    )
                })?
                .ok_or_else(|| actor_error!(not_found, "no such verified client {}", client))?;
            if vc_cap.is_negative() {
                return Err(actor_error!(
                    illegal_state,
                    "negative cap for client {}: {}",
                    client,
                    vc_cap
                ));
            }

            if &params.deal_size > vc_cap {
                return Err(actor_error!(
                    illegal_argument,
                    "Deal size of {} is greater than verifier_cap {} for verified client {}",
                    params.deal_size,
                    vc_cap,
                    client
                ));
            };

            let new_vc_cap = vc_cap - &params.deal_size;
            if new_vc_cap < rt.policy().minimum_verified_deal_size {
                // Delete entry if remaining DataCap is less than MinVerifiedDealSize.
                // Will be restored later if the deal did not get activated with a ProvenSector.
                verified_clients
                    .delete(&client.to_bytes())
                    .map_err(|e| {
                        e.downcast_default(
                            ExitCode::USR_ILLEGAL_STATE,
                            format!("Failed to delete verified client {}", client),
                        )
                    })?
                    .ok_or_else(|| {
                        actor_error!(
                            illegal_state,
                            "Failed to delete verified client {}: not found",
                            client
                        )
                    })?;
            } else {
                verified_clients.set(client.to_bytes().into(), BigIntDe(new_vc_cap)).map_err(
                    |e| {
                        e.downcast_default(
                            ExitCode::USR_ILLEGAL_STATE,
                            format!("Failed to update verified client {}", client),
                        )
                    },
                )?;
            }

            st.verified_clients = verified_clients.flush().map_err(|e| {
                e.downcast_default(ExitCode::USR_ILLEGAL_STATE, "failed to flush verified clients")
            })?;
            Ok(())
        })?;

        Ok(())
    }

    /// Called by HandleInitTimeoutDeals from StorageMarketActor when a VerifiedDeal fails to init.
    /// Restore allowable cap for the client, creating new entry if the client has been deleted.
    pub fn restore_bytes<BS, RT>(rt: &mut RT, params: RestoreBytesParams) -> Result<(), ActorError>
    where
        BS: Blockstore,
        RT: Runtime<BS>,
    {
        rt.validate_immediate_caller_is(std::iter::once(&STORAGE_MARKET_ACTOR_ADDR))?;
        if params.deal_size < rt.policy().minimum_verified_deal_size {
>>>>>>> fa943651
            return Err(actor_error!(
                illegal_argument,
                "add more DataCap {} for client than allocated {}",
                params.allowance,
                verifier_cap
            ));
        }

<<<<<<< HEAD
        // Reduce verifier's cap.
        let new_verifier_cap = verifier_cap - &params.allowance;
=======
        let client = resolve_to_actor_id(rt, &params.address)?;
        let client = Address::new_id(client);

        let st: State = rt.state()?;
        if client == st.root_key {
            return Err(actor_error!(illegal_argument, "Cannot restore allowance for Rootkey"));
        }

>>>>>>> fa943651
        rt.transaction(|st: &mut State, rt| {
            st.put_verifier(rt.store(), &verifier, &new_verifier_cap)
                .context("failed to update verifier allowance")
        })?;

        // Credit client token allowance.
        let operators = vec![*STORAGE_MARKET_ACTOR_ADDR];
        mint(rt, &client, &params.allowance, operators).context(format!(
            "failed to mint {} data cap to client {}",
            &params.allowance, client
        ))?;
        Ok(())
    }

    /// Removes DataCap allocated to a verified client.
    pub fn remove_verified_client_data_cap<BS, RT>(
        rt: &mut RT,
        params: RemoveDataCapParams,
    ) -> Result<RemoveDataCapReturn, ActorError>
    where
        BS: Blockstore,
        RT: Runtime<BS>,
    {
<<<<<<< HEAD
        let client = resolve_to_actor_id(rt, &params.verified_client_to_remove).context_code(
            ExitCode::USR_ILLEGAL_ARGUMENT,
            format!(
                "failed to resolve client addr {} to ID addr",
                params.verified_client_to_remove
            ),
        )?;

        let client = Address::new_id(client);

        let verifier_1 = resolve_to_actor_id(rt, &params.verifier_request_1.verifier)
            .context_code(
                ExitCode::USR_ILLEGAL_ARGUMENT,
                format!(
                    "failed to resolve verifier addr {} to ID addr",
                    params.verifier_request_1.verifier
                ),
            )?;
        let verifier_1 = Address::new_id(verifier_1);

        let verifier_2 = resolve_to_actor_id(rt, &params.verifier_request_2.verifier)
            .context_code(
                ExitCode::USR_ILLEGAL_ARGUMENT,
                format!(
                    "failed to resolve verifier addr {} to ID addr",
                    params.verifier_request_2.verifier
                ),
            )?;

=======
        let client = resolve_to_actor_id(rt, &params.verified_client_to_remove)?;
        let client = Address::new_id(client);

        let verifier_1 = resolve_to_actor_id(rt, &params.verifier_request_1.verifier)?;
        let verifier_1 = Address::new_id(verifier_1);

        let verifier_2 = resolve_to_actor_id(rt, &params.verifier_request_2.verifier)?;
>>>>>>> fa943651
        let verifier_2 = Address::new_id(verifier_2);

        if verifier_1 == verifier_2 {
            return Err(actor_error!(
                illegal_argument,
                "need two different verifiers to send remove datacap request"
            ));
        }

        // Validate and then remove the proposal.
        rt.transaction(|st: &mut State, rt| {
            rt.validate_immediate_caller_is(std::iter::once(&st.root_key))?;

            if !is_verifier(rt, st, verifier_1)? {
                return Err(actor_error!(not_found, "{} is not a verifier", verifier_1));
            }

            if !is_verifier(rt, st, verifier_2)? {
                return Err(actor_error!(not_found, "{} is not a verifier", verifier_2));
            }

            // validate signatures
            let mut proposal_ids = make_map_with_root_and_bitwidth::<_, RemoveDataCapProposalID>(
                &st.remove_data_cap_proposal_ids,
                rt.store(),
                HAMT_BIT_WIDTH,
            )
            .map_err(|e| {
                e.downcast_default(
                    ExitCode::USR_ILLEGAL_STATE,
                    "failed to load datacap removal proposal ids",
                )
            })?;

            let verifier_1_id = use_proposal_id(&mut proposal_ids, verifier_1, client)?;
            let verifier_2_id = use_proposal_id(&mut proposal_ids, verifier_2, client)?;

            remove_data_cap_request_is_valid(
                rt,
                &params.verifier_request_1,
                verifier_1_id,
                &params.data_cap_amount_to_remove,
                client,
            )?;
            remove_data_cap_request_is_valid(
                rt,
                &params.verifier_request_2,
                verifier_2_id,
                &params.data_cap_amount_to_remove,
                client,
            )?;

            st.remove_data_cap_proposal_ids = proposal_ids
                .flush()
                .context_code(ExitCode::USR_ILLEGAL_STATE, "failed to flush proposal ids")?;
            Ok(())
        })?;

        // Burn the client's data cap tokens.
        let balance = balance_of(rt, &client).context("failed to fetch balance")?;
        let burnt = std::cmp::min(balance, params.data_cap_amount_to_remove);
        destroy(rt, &client, &burnt)
            .context(format!("failed to destroy {} from allowance for {}", &burnt, &client))?;

        Ok(RemoveDataCapReturn {
            verified_client: client, // Changed to the resolved address
            data_cap_removed: burnt,
        })
    }

    // An allocation may be removed after its expiration epoch has passed (by anyone).
    // When removed, the DataCap tokens are transferred back to the client.
    // If no allocations are specified, all eligible allocations are removed.
    pub fn remove_expired_allocations<BS, RT>(
        rt: &mut RT,
        params: RemoveExpiredAllocationsParams,
    ) -> Result<RemoveExpiredAllocationsReturn, ActorError>
    where
        BS: Blockstore,
        RT: Runtime<BS>,
    {
        // Since the allocations are expired, this is safe to be called by anyone.
        rt.validate_immediate_caller_accept_any()?;
        let client = params.client;
        let curr_epoch = rt.curr_epoch();
        let mut ret_gen = BatchReturnGen::new(params.allocation_ids.len());
        let mut considered_ids = params.allocation_ids.clone();
        let mut recovered_datacap = DataCap::zero();
        let recovered_datacap = rt
            .transaction(|st: &mut State, rt| {
                let mut allocs = st.load_allocs(rt.store())?;
                let mut to_remove = Vec::<AllocationID>::new();
                if params.allocation_ids.is_empty() {
                    // Find all expired allocations for the client.
                    allocs
                        .for_each(params.client, |key, alloc| {
                            if alloc.expiration <= curr_epoch {
                                let id = parse_uint_key(key).context_code(
                                    ExitCode::USR_ILLEGAL_STATE,
                                    "failed to parse uint key",
                                )?;
                                considered_ids.push(id);
                            }
                            Ok(())
                        })
                        .context_code(
                            ExitCode::USR_ILLEGAL_STATE,
                            "failed to iterate over allocations",
                        )?;
                    to_remove = considered_ids.clone();
                    ret_gen = BatchReturnGen::new(considered_ids.len());
                    for _ in 0..considered_ids.len() {
                        ret_gen.add_success();
                    }
                }
                for alloc_id in params.allocation_ids {
                    // Check each specified allocation is expired.
                    let maybe_alloc = state::get_allocation(&mut allocs, client, alloc_id)?;
                    if let Some(alloc) = maybe_alloc {
                        if alloc.expiration <= curr_epoch {
                            to_remove.push(alloc_id);
                            ret_gen.add_success();
                        } else {
                            ret_gen.add_fail(ExitCode::USR_FORBIDDEN);
                            info!("cannot revoke allocation {} that has not expired", alloc_id);
                        }
                    } else {
                        ret_gen.add_fail(ExitCode::USR_NOT_FOUND);
                        info!(
                            "claim references allocation id {} that does not belong to client {}",
                            alloc_id, client,
                        );
                    }
                }

                for id in to_remove {
                    let existing = allocs.remove(client, id).context_code(
                        ExitCode::USR_ILLEGAL_STATE,
                        format!("failed to remove allocation {}", id),
                    )?;
                    // Unwrapping here as both paths to here should ensure the allocation exists.
                    recovered_datacap += existing.unwrap().size.0;
                }

                st.save_allocs(&mut allocs)?;
                Ok(recovered_datacap)
            })
            .context("state transaction failed")?;

        // Transfer the recovered datacap back to the client.
        transfer(rt, client, &recovered_datacap).with_context(|| {
            format!(
                "failed to transfer recovered datacap {} back to client {}",
                &recovered_datacap, client
            )
        })?;

        Ok(RemoveExpiredAllocationsReturn {
            considered: considered_ids,
            results: ret_gen.gen(),
            datacap_recovered: recovered_datacap,
        })
    }

    // Called by storage provider actor to claim allocations for data provably committed to storage.
    // For each allocation claim, the registry checks that the provided piece CID
    // and size match that of the allocation.
    pub fn claim_allocations<BS, RT>(
        rt: &mut RT,
        params: ClaimAllocationsParams,
    ) -> Result<ClaimAllocationsReturn, ActorError>
    where
        BS: Blockstore,
        RT: Runtime<BS>,
    {
        rt.validate_immediate_caller_type(std::iter::once(&Type::Miner))?;
        let provider = rt.message().caller().id().unwrap();
        if params.sectors.is_empty() {
            return Err(actor_error!(illegal_argument, "claim allocations called with no claims"));
        }
        let mut datacap_claimed = DataCap::zero();
        let mut ret_gen = BatchReturnGen::new(params.sectors.len());
        rt.transaction(|st: &mut State, rt| {
            let mut claims = st.load_claims(rt.store())?;
            let mut allocs = st.load_allocs(rt.store())?;

            for claim_alloc in params.sectors {
                let maybe_alloc = state::get_allocation(
                    &mut allocs,
                    claim_alloc.client,
                    claim_alloc.allocation_id,
                )?;
                let alloc: &Allocation = match maybe_alloc {
                    None => {
                        ret_gen.add_fail(ExitCode::USR_NOT_FOUND);
                        info!(
                            "no allocation {} for client {}",
                            claim_alloc.allocation_id, claim_alloc.client,
                        );
                        continue;
                    }
                    Some(a) => a,
                };

                if !can_claim_alloc(&claim_alloc, provider, alloc, rt.curr_epoch()) {
                    ret_gen.add_fail(ExitCode::USR_FORBIDDEN);
                    info!(
                        "invalid sector {:?} for allocation {}",
                        claim_alloc.sector, claim_alloc.allocation_id,
                    );
                    continue;
                }

                let new_claim = Claim {
                    provider,
                    client: alloc.client,
                    data: alloc.data,
                    size: alloc.size,
                    term_min: alloc.term_min,
                    term_max: alloc.term_max,
                    term_start: rt.curr_epoch(),
                    sector: claim_alloc.sector,
                };

                let inserted = claims
                    .put_if_absent(provider, claim_alloc.allocation_id, new_claim)
                    .context_code(
                        ExitCode::USR_ILLEGAL_STATE,
                        format!("failed to write claim {}", claim_alloc.allocation_id),
                    )?;
                if !inserted {
                    ret_gen.add_fail(ExitCode::USR_ILLEGAL_STATE); // should be unreachable since claim and alloc can't exist at once
                    info!(
                        "claim for allocation {} could not be inserted as it already exists",
                        claim_alloc.allocation_id,
                    );
                    continue;
                }

                allocs.remove(claim_alloc.client, claim_alloc.allocation_id).context_code(
                    ExitCode::USR_ILLEGAL_STATE,
                    format!("failed to remove allocation {}", claim_alloc.allocation_id),
                )?;

                datacap_claimed += DataCap::from(claim_alloc.size.0);
                ret_gen.add_success();
            }
            st.save_allocs(&mut allocs)?;
            st.save_claims(&mut claims)?;
            Ok(())
        })
        .context("state transaction failed")?;

        // Burn the datacap tokens from verified registry's own balance.
        burn(rt, &datacap_claimed)?;

        Ok(ret_gen.gen())
    }

    // get claims for a provider
    pub fn get_claims<BS, RT>(
        rt: &mut RT,
        params: GetClaimsParams,
    ) -> Result<GetClaimsReturn, ActorError>
    where
        BS: Blockstore,
        RT: Runtime<BS>,
    {
        rt.validate_immediate_caller_accept_any()?;
        let mut batch_gen = BatchReturnGen::new(params.claim_ids.len());
        let claims = rt
            .transaction(|st: &mut State, rt| {
                let mut st_claims = st.load_claims(rt.store())?;
                let mut ret_claims = Vec::new();
                for id in params.claim_ids {
                    let maybe_claim = state::get_claim(&mut st_claims, params.provider, id)?;
                    match maybe_claim {
                        None => {
                            batch_gen.add_fail(ExitCode::USR_NOT_FOUND);
                            info!("no claim {} for provider {}", id, params.provider,);
                        }
                        Some(claim) => {
                            batch_gen.add_success();
                            ret_claims.push(claim.clone());
                        }
                    };
                }
                Ok(ret_claims)
            })
            .context("state transaction failed")?;
        Ok(GetClaimsReturn { batch_info: batch_gen.gen(), claims })
    }

    /// Extends the maximum term of some claims up to the largest value they could have been
    /// originally allocated.
    /// Callable only by the claims' client.
    /// Cannot reduce a claim's term.
    /// Can extend the term even if the claim has already expired.
    /// Note that this method can't extend the term past the original limit,
    /// even if the term has previously been extended past that by spending new datacap.
    pub fn extend_claim_terms<BS, RT>(
        rt: &mut RT,
        params: ExtendClaimTermsParams,
    ) -> Result<ExtendClaimTermsReturn, ActorError>
    where
        BS: Blockstore,
        RT: Runtime<BS>,
    {
        // Permissions are checked per-claim.
        rt.validate_immediate_caller_accept_any()?;
        let caller_id = rt.message().caller().id().unwrap();
        let term_limit = rt.policy().maximum_verified_allocation_term;
        let mut batch_gen = BatchReturnGen::new(params.terms.len());
        rt.transaction(|st: &mut State, rt| {
            let mut st_claims = st.load_claims(rt.store())?;
            for term in params.terms {
                // Confirm the new term limit is allowed.
                if term.term_max > term_limit {
                    batch_gen.add_fail(ExitCode::USR_ILLEGAL_ARGUMENT);
                    info!(
                        "term_max {} for claim {} exceeds maximum {}",
                        term.term_max, term.claim_id, term_limit,
                    );
                    continue;
                }

                let maybe_claim = state::get_claim(&mut st_claims, term.provider, term.claim_id)?;
                if let Some(claim) = maybe_claim {
                    // Confirm the caller is the claim's client.
                    if claim.client != caller_id {
                        batch_gen.add_fail(ExitCode::USR_FORBIDDEN);
                        info!(
                            "client {} for claim {} does not match caller {}",
                            claim.client, term.claim_id, caller_id,
                        );
                        continue;
                    }
                    // Confirm the new term limit is no less than the old one.
                    if term.term_max < claim.term_max {
                        batch_gen.add_fail(ExitCode::USR_ILLEGAL_ARGUMENT);
                        info!(
                            "term_max {} for claim {} is less than current {}",
                            term.term_max, term.claim_id, claim.term_max,
                        );
                        continue;
                    }

                    let new_claim = Claim { term_max: term.term_max, ..*claim };
                    st_claims.put(term.provider, term.claim_id, new_claim).context_code(
                        ExitCode::USR_ILLEGAL_STATE,
                        "HAMT put failure storing new claims",
                    )?;
                    batch_gen.add_success();
                } else {
                    batch_gen.add_fail(ExitCode::USR_NOT_FOUND);
                    info!("no claim {} for provider {}", term.claim_id, term.provider);
                }
            }
            st.save_claims(&mut st_claims)?;
            Ok(())
        })
        .context("state transaction failed")?;
        Ok(batch_gen.gen())
    }

    // Receives data cap tokens (only) and creates allocations according to one or more
    // allocation requests specified in the transfer's operator data.
    // The token amount received must exactly correspond to the sum of the requested allocation sizes.
    // This method does not support partial success (yet): all allocations must succeed,
    // or the transfer will be rejected.
    // Returns the ids of the created allocations.
    pub fn universal_receiver_hook<BS, RT>(
        rt: &mut RT,
        params: UniversalReceiverParams,
    ) -> Result<AllocationsResponse, ActorError>
    where
        BS: Blockstore,
        RT: Runtime<BS>,
    {
        // Accept only the data cap token.
        rt.validate_immediate_caller_is(&[*DATACAP_TOKEN_ACTOR_ADDR])?;

        let my_id = rt.message().receiver().id().unwrap();
        let curr_epoch = rt.curr_epoch();

        // Validate receiver hook payload.
        let tokens_received = validate_tokens_received(&params, my_id)?;
        let token_datacap = tokens_to_datacap(&tokens_received.amount);
        let client = tokens_received.from;

        // Extract and validate allocation request from the operator data.
        let reqs: AllocationRequests =
            deserialize(&tokens_received.operator_data, "allocation requests")?;
        let mut allocation_total = DataCap::zero();

        // Construct new allocation records.
        let mut new_allocs = Vec::with_capacity(reqs.allocations.len());
        for req in &reqs.allocations {
            validate_new_allocation(req, rt.policy(), curr_epoch)?;
            // Require the provider for new allocations to be a miner actor.
            // This doesn't matter much, but is more ergonomic to fail rather than lock up datacap.
            let provider_id = resolve_miner_id(rt, &req.provider)?;
            new_allocs.push(Allocation {
                client,
                provider: provider_id,
                data: req.data,
                size: req.size,
                term_min: req.term_min,
                term_max: req.term_max,
                expiration: req.expiration,
            });
            allocation_total += DataCap::from(req.size.0);
        }

        let st: State = rt.state()?;
        let mut claims = st.load_claims(rt.store())?;
        let mut updated_claims = Vec::<(ClaimID, Claim)>::new();
        for req in &reqs.extensions {
            // Note: we don't check the client address here, by design.
            // Any client can spend datacap to extend an existing claim.
            let provider_id = rt
                .resolve_address(&req.provider)
                .with_context_code(ExitCode::USR_ILLEGAL_ARGUMENT, || {
                    format!("failed to resolve provider address {}", req.provider)
                })?;
            let claim = state::get_claim(&mut claims, provider_id, req.claim)?
                .with_context_code(ExitCode::USR_NOT_FOUND, || {
                    format!("no claim {} for provider {}", req.claim, provider_id)
                })?;
            let policy = rt.policy();

            validate_claim_extension(req, claim, policy, curr_epoch)?;
            // The claim's client is not changed to be the address of the token sender.
            // It remains the original allocation client.
            updated_claims.push((req.claim, Claim { term_max: req.term_max, ..*claim }));
            allocation_total += DataCap::from(claim.size.0);
        }

        // Allocation size must match the tokens received exactly (we don't return change).
        if allocation_total != token_datacap {
            return Err(actor_error!(
                illegal_argument,
                "total allocation size {} must match data cap amount received {}",
                allocation_total,
                token_datacap
            ));
        }
        // Partial success isn't supported yet, but these results make space for it in the future.
        let allocation_results = BatchReturn::ok(new_allocs.len() as u32);
        let extension_results = BatchReturn::ok(updated_claims.len() as u32);

        // Save new allocations and updated claims.
        let ids = rt.transaction(|st: &mut State, rt| {
            let ids = st.insert_allocations(rt.store(), client, new_allocs.into_iter())?;
            st.put_claims(rt.store(), updated_claims.into_iter())?;
            Ok(ids)
        })?;

        Ok(AllocationsResponse { allocation_results, extension_results, new_allocations: ids })
    }
}

// Checks whether an address has a verifier entry (which could be zero).
fn is_verifier<BS, RT>(rt: &RT, st: &State, address: Address) -> Result<bool, ActorError>
where
    BS: Blockstore,
    RT: Runtime<BS>,
{
    let verifiers =
        make_map_with_root_and_bitwidth::<_, BigIntDe>(&st.verifiers, rt.store(), HAMT_BIT_WIDTH)
            .context_code(ExitCode::USR_ILLEGAL_STATE, "failed to load verifiers")?;

    // check that the `address` is currently a verified client
    let found = verifiers
        .contains_key(&address.to_bytes())
        .context_code(ExitCode::USR_ILLEGAL_STATE, "failed to get verifier")?;

    Ok(found)
}

// Invokes BalanceOf on the data cap token actor, and converts the result to whole units of data cap.
fn balance_of<BS, RT>(rt: &mut RT, owner: &Address) -> Result<DataCap, ActorError>
where
    BS: Blockstore,
    RT: Runtime<BS>,
{
    let params = serialize(owner, "owner address")?;
    let ret = rt
        .send(
            &DATACAP_TOKEN_ACTOR_ADDR,
            ext::datacap::Method::BalanceOf as u64,
            params,
            TokenAmount::zero(),
        )
        .context(format!("failed to query datacap balance of {}", owner))?;
    let x: TokenAmount = deserialize(&ret, "balance result")?;
    Ok(tokens_to_datacap(&x))
}

// Invokes Mint on a data cap token actor for whole units of data cap.
fn mint<BS, RT>(
    rt: &mut RT,
    to: &Address,
    amount: &DataCap,
    operators: Vec<Address>,
) -> Result<(), ActorError>
where
    BS: Blockstore,
    RT: Runtime<BS>,
{
    let token_amt = datacap_to_tokens(amount);
    let params = MintParams { to: *to, amount: token_amt, operators };
    rt.send(
        &DATACAP_TOKEN_ACTOR_ADDR,
        ext::datacap::Method::Mint as u64,
        serialize(&params, "mint params")?,
        TokenAmount::zero(),
    )
    .context(format!("failed to send mint {:?} to datacap", params))?;
    Ok(())
}

// Invokes Burn on a data cap token actor for whole units of data cap.
fn burn<BS, RT>(rt: &mut RT, amount: &DataCap) -> Result<DataCap, ActorError>
where
    BS: Blockstore,
    RT: Runtime<BS>,
{
    let token_amt = datacap_to_tokens(amount);
    let params = BurnParams { amount: token_amt };
    let ret: BurnReturn = rt
        .send(
            &DATACAP_TOKEN_ACTOR_ADDR,
            ext::datacap::Method::Burn as u64,
            serialize(&params, "burn params")?,
            TokenAmount::zero(),
        )
        .context(format!("failed to send burn {:?} to datacap", params))?
        .deserialize()?;
    Ok(tokens_to_datacap(&ret.balance))
}

// Invokes Destroy on a data cap token actor for whole units of data cap.
fn destroy<BS, RT>(rt: &mut RT, owner: &Address, amount: &DataCap) -> Result<DataCap, ActorError>
where
    BS: Blockstore,
    RT: Runtime<BS>,
{
    let token_amt = datacap_to_tokens(amount);
    let params = DestroyParams { owner: *owner, amount: token_amt };
    let ret: BurnReturn = rt
        .send(
            &DATACAP_TOKEN_ACTOR_ADDR,
            ext::datacap::Method::Destroy as u64,
            serialize(&params, "destroy params")?,
            TokenAmount::zero(),
        )
        .context(format!("failed to send destroy {:?} to datacap", params))?
        .deserialize()?;
    Ok(tokens_to_datacap(&ret.balance))
}

// Invokes transfer on a data cap token actor for whole units of data cap.
fn transfer<BS, RT>(rt: &mut RT, to: ActorID, amount: &DataCap) -> Result<(), ActorError>
where
    BS: Blockstore,
    RT: Runtime<BS>,
{
    let token_amt = datacap_to_tokens(amount);
    let params = TransferParams {
        to: Address::new_id(to),
        amount: token_amt,
        operator_data: Default::default(),
    };
    rt.send(
        &DATACAP_TOKEN_ACTOR_ADDR,
        ext::datacap::Method::Transfer as u64,
        serialize(&params, "transfer params")?,
        TokenAmount::zero(),
    )
    .context(format!("failed to send transfer to datacap {:?}", params))?;
    Ok(())
}

fn datacap_to_tokens(amount: &DataCap) -> TokenAmount {
    TokenAmount::from_atto(amount.clone()) * TOKEN_PRECISION
}

fn tokens_to_datacap(amount: &TokenAmount) -> BigInt {
    amount.atto() / TOKEN_PRECISION
}

fn use_proposal_id<BS>(
    proposal_ids: &mut Map<BS, RemoveDataCapProposalID>,
    verifier: Address,
    client: Address,
) -> Result<RemoveDataCapProposalID, ActorError>
where
    BS: Blockstore,
{
    let key = AddrPairKey::new(verifier, client);

    let maybe_id = proposal_ids.get(&key.to_bytes()).map_err(|e| {
        actor_error!(
            illegal_state,
            "failed to get proposal id for verifier {} and client {}: {}",
            verifier,
            client,
            e
        )
    })?;

    let curr_id = if let Some(RemoveDataCapProposalID { id }) = maybe_id {
        RemoveDataCapProposalID { id: *id }
    } else {
        RemoveDataCapProposalID { id: 0 }
    };

    let next_id = RemoveDataCapProposalID { id: curr_id.id + 1 };
    proposal_ids.set(BytesKey::from(key.to_bytes()), next_id).map_err(|e| {
        actor_error!(
            illegal_state,
            "failed to update proposal id for verifier {} and client {}: {}",
            verifier,
            client,
            e
        )
    })?;

    Ok(curr_id)
}

fn remove_data_cap_request_is_valid<BS, RT>(
    rt: &RT,
    request: &RemoveDataCapRequest,
    id: RemoveDataCapProposalID,
    to_remove: &DataCap,
    client: Address,
) -> Result<(), ActorError>
where
    BS: Blockstore,
    RT: Runtime<BS>,
{
    let proposal = RemoveDataCapProposal {
        removal_proposal_id: id,
        data_cap_amount: to_remove.clone(),
        verified_client: client,
    };

    let b = RawBytes::serialize(proposal).map_err(|e| {
        actor_error!(
                serialization; "failed to marshal remove datacap request: {}", e)
    })?;

    let payload = [SIGNATURE_DOMAIN_SEPARATION_REMOVE_DATA_CAP, b.bytes()].concat();

    // verify signature of proposal
    rt.verify_signature(&request.signature, &request.verifier, &payload).map_err(
        |e| actor_error!(illegal_argument; "invalid signature for datacap removal request: {}", e),
    )
}

// Deserializes and validates a receiver hook payload, expecting only an FRC-46 transfer.
fn validate_tokens_received(
    params: &UniversalReceiverParams,
    my_id: u64,
) -> Result<FRC46TokenReceived, ActorError> {
    if params.type_ != FRC46_TOKEN_TYPE {
        return Err(actor_error!(
            illegal_argument,
            "invalid token type {}, expected {} (FRC-46)",
            params.type_,
            FRC46_TOKEN_TYPE
        ));
    }
    let payload: FRC46TokenReceived = deserialize(&params.payload, "receiver hook payload")?;
    // Payload to address must match receiving actor.
    if payload.to != my_id {
        return Err(actor_error!(
            illegal_argument,
            "token receiver expected to {}, was {}",
            my_id,
            payload.to
        ));
    }
    Ok(payload)
}

// Validates an allocation request.
fn validate_new_allocation(
    req: &AllocationRequest,
    policy: &Policy,
    curr_epoch: ChainEpoch,
) -> Result<(), ActorError> {
    // Size must be at least the policy minimum.
    if DataCap::from(req.size.0) < policy.minimum_verified_allocation_size {
        return Err(actor_error!(
            illegal_argument,
            "allocation size {} below minimum {}",
            req.size.0,
            policy.minimum_verified_allocation_size
        ));
    }
    // Term must be at least the policy minimum.
    if req.term_min < policy.minimum_verified_allocation_term {
        return Err(actor_error!(
            illegal_argument,
            "allocation term min {} below limit {}",
            req.term_min,
            policy.minimum_verified_allocation_term
        ));
    }
    // Term cannot exceed the policy maximum.
    if req.term_max > policy.maximum_verified_allocation_term {
        return Err(actor_error!(
            illegal_argument,
            "allocation term max {} above limit {}",
            req.term_max,
            policy.maximum_verified_allocation_term
        ));
    }
    // Term range must be non-empty.
    if req.term_min > req.term_max {
        return Err(actor_error!(
            illegal_argument,
            "allocation term min {} exceeds term max {}",
            req.term_min,
            req.term_max
        ));
    }

    // Allocation must expire in the future.
    if req.expiration < curr_epoch {
        return Err(actor_error!(
            illegal_argument,
            "allocation expiration epoch {} has passed current epoch {}",
            req.expiration,
            curr_epoch
        ));
    }
    // Allocation must expire soon enough.
    let max_expiration = curr_epoch + policy.maximum_verified_allocation_expiration;
    if req.expiration > max_expiration {
        return Err(actor_error!(
            illegal_argument,
            "allocation expiration {} exceeds maximum {}",
            req.expiration,
            max_expiration
        ));
    }
    Ok(())
}

fn validate_claim_extension(
    req: &ClaimExtensionRequest,
    claim: &Claim,
    policy: &Policy,
    curr_epoch: ChainEpoch,
) -> Result<(), ActorError> {
    // The new term max is the policy limit after current epoch (not after the old term max).
    let term_limit_absolute = curr_epoch + policy.maximum_verified_allocation_term;
    let term_limit_relative = term_limit_absolute - claim.term_start;
    if req.term_max > term_limit_relative {
        return Err(actor_error!(
            illegal_argument,
            format!(
                "term_max {} for claim {} exceeds maximum {} at current epoch {}",
                req.term_max, req.claim, term_limit_relative, curr_epoch
            )
        ));
    }
    // The new term max must be larger than the old one.
    // Cannot reduce term, and cannot spend datacap on a zero increase.
    // There is no policy on minimum extension duration.
    if req.term_max <= claim.term_max {
        return Err(actor_error!(
            illegal_argument,
            "term_max {} for claim {} is not larger than existing term max {}",
            req.term_max,
            req.claim,
            claim.term_max
        ));
    }
    // The claim must not have already expired.
    // Unlike when the claim client extends term up to the originally-allowed max,
    // allowing extension of expired claims with new datacap could revive a claim arbitrarily
    // far into the future.
    // A claim can be extended continuously into the future, but once it has expired
    // it is expired for good.
    let claim_expiration = claim.term_start + claim.term_max;
    if curr_epoch > claim_expiration {
        return Err(actor_error!(
            forbidden,
            "claim {} expired at {}, current epoch {}",
            req.claim,
            claim_expiration,
            curr_epoch
        ));
    }
    Ok(())
}

// Checks that an address corresponsds to a miner actor.
fn resolve_miner_id<BS, RT>(rt: &mut RT, addr: &Address) -> Result<ActorID, ActorError>
where
    BS: Blockstore,
    RT: Runtime<BS>,
{
    let id = rt.resolve_address(addr).with_context_code(ExitCode::USR_ILLEGAL_ARGUMENT, || {
        format!("failed to resolve provider address {}", addr)
    })?;
    let code_cid =
        rt.get_actor_code_cid(&id).with_context_code(ExitCode::USR_ILLEGAL_ARGUMENT, || {
            format!("no code CID for provider {}", addr)
        })?;
    let provider_type = rt
        .resolve_builtin_actor_type(&code_cid)
        .with_context_code(ExitCode::USR_ILLEGAL_ARGUMENT, || {
            format!("provider code {} must be built-in miner actor", code_cid)
        })?;
    if provider_type != Type::Miner {
        return Err(actor_error!(
            illegal_argument,
            "allocation provider {} must be a miner actor, was {:?}",
            addr,
            provider_type
        ));
    }
    Ok(id)
}

fn can_claim_alloc(
    claim_alloc: &SectorAllocationClaim,
    provider: ActorID,
    alloc: &Allocation,
    curr_epoch: ChainEpoch,
) -> bool {
    let sector_lifetime = claim_alloc.sector_expiry - curr_epoch;

    provider == alloc.provider
        && claim_alloc.client == alloc.client
        && claim_alloc.data == alloc.data
        && claim_alloc.size == alloc.size
        && curr_epoch < alloc.expiration
        && sector_lifetime >= alloc.term_min
        && sector_lifetime <= alloc.term_max
}

impl ActorCode for Actor {
    fn invoke_method<BS, RT>(
        rt: &mut RT,
        method: MethodNum,
        params: &RawBytes,
    ) -> Result<RawBytes, ActorError>
    where
        BS: Blockstore,
        RT: Runtime<BS>,
    {
        match FromPrimitive::from_u64(method) {
            Some(Method::Constructor) => {
                Self::constructor(rt, cbor::deserialize_params(params)?)?;
                Ok(RawBytes::default())
            }
            Some(Method::AddVerifier) => {
                Self::add_verifier(rt, cbor::deserialize_params(params)?)?;
                Ok(RawBytes::default())
            }
            Some(Method::RemoveVerifier) => {
                Self::remove_verifier(rt, cbor::deserialize_params(params)?)?;
                Ok(RawBytes::default())
            }
            Some(Method::AddVerifiedClient) => {
                Self::add_verified_client(rt, cbor::deserialize_params(params)?)?;
                Ok(RawBytes::default())
            }
            Some(Method::RemoveVerifiedClientDataCap) => {
                let res =
                    Self::remove_verified_client_data_cap(rt, cbor::deserialize_params(params)?)?;
                Ok(RawBytes::serialize(res)?)
            }
            Some(Method::RemoveExpiredAllocations) => {
                let res = Self::remove_expired_allocations(rt, cbor::deserialize_params(params)?)?;
                Ok(RawBytes::serialize(res)?)
            }
            Some(Method::ClaimAllocations) => {
                let res = Self::claim_allocations(rt, cbor::deserialize_params(params)?)?;
                Ok(RawBytes::serialize(res)?)
            }
            Some(Method::ExtendClaimTerms) => {
                let res = Self::extend_claim_terms(rt, cbor::deserialize_params(params)?)?;
                Ok(RawBytes::serialize(res)?)
            }
            Some(Method::UniversalReceiverHook) => {
                let res = Self::universal_receiver_hook(rt, cbor::deserialize_params(params)?)?;
                Ok(RawBytes::serialize(res)?)
            }
            Some(Method::GetClaims) => {
                let res = Self::get_claims(rt, cbor::deserialize_params(params)?)?;
                Ok(RawBytes::serialize(res)?)
            }
            None => Err(actor_error!(unhandled_message; "Invalid method")),
        }
    }
}<|MERGE_RESOLUTION|>--- conflicted
+++ resolved
@@ -20,16 +20,17 @@
 use num_derive::FromPrimitive;
 use num_traits::{FromPrimitive, Signed, Zero};
 
-use crate::ext::datacap::{DestroyParams, MintParams};
 use fil_actors_runtime::cbor::{deserialize, serialize};
 use fil_actors_runtime::runtime::builtins::Type;
 use fil_actors_runtime::runtime::{ActorCode, Policy, Runtime};
 use fil_actors_runtime::{
     actor_error, cbor, make_map_with_root_and_bitwidth, parse_uint_key, resolve_to_actor_id,
-    ActorDowncast, ActorError, BatchReturn, Map, STORAGE_MARKET_ACTOR_ADDR, SYSTEM_ACTOR_ADDR,
-    UNIVERSAL_RECEIVER_HOOK_METHOD_NUM,
+    ActorDowncast, ActorError, BatchReturn, Map, DATACAP_TOKEN_ACTOR_ADDR,
+    STORAGE_MARKET_ACTOR_ADDR, SYSTEM_ACTOR_ADDR, UNIVERSAL_RECEIVER_HOOK_METHOD_NUM,
 };
-use fil_actors_runtime::{ActorContext, AsActorError, BatchReturnGen, DATACAP_TOKEN_ACTOR_ADDR};
+use fil_actors_runtime::{ActorContext, AsActorError, BatchReturnGen};
+
+use crate::ext::datacap::{DestroyParams, MintParams};
 
 pub use self::state::Allocation;
 pub use self::state::Claim;
@@ -99,14 +100,7 @@
             ));
         }
 
-<<<<<<< HEAD
-        let verifier = resolve_to_actor_id(rt, &params.address).context_code(
-            ExitCode::USR_ILLEGAL_STATE,
-            format!("failed to resolve addr {} to ID addr", params.address),
-        )?;
-=======
         let verifier = resolve_to_actor_id(rt, &params.address)?;
->>>>>>> fa943651
 
         let verifier = Address::new_id(verifier);
 
@@ -140,15 +134,7 @@
         BS: Blockstore,
         RT: Runtime<BS>,
     {
-<<<<<<< HEAD
-        let verifier = resolve_to_actor_id(rt, &verifier_addr).context_code(
-            ExitCode::USR_ILLEGAL_STATE,
-            format!("failed to resolve addr {} to ID addr", verifier_addr),
-        )?;
-
-=======
         let verifier = resolve_to_actor_id(rt, &verifier_addr)?;
->>>>>>> fa943651
         let verifier = Address::new_id(verifier);
 
         let state: State = rt.state()?;
@@ -179,15 +165,7 @@
             ));
         }
 
-<<<<<<< HEAD
-        let client = resolve_to_actor_id(rt, &params.address).context_code(
-            ExitCode::USR_ILLEGAL_STATE,
-            format!("failed to resolve addr {} to ID addr", params.address),
-        )?;
-
-=======
         let client = resolve_to_actor_id(rt, &params.address)?;
->>>>>>> fa943651
         let client = Address::new_id(client);
 
         let st: State = rt.state()?;
@@ -195,125 +173,11 @@
             return Err(actor_error!(illegal_argument, "root cannot be added as client"));
         }
 
-<<<<<<< HEAD
         // Validate caller is one of the verifiers, i.e. has an allowance (even if zero).
         let verifier = rt.message().caller();
         let verifier_cap = st
             .get_verifier_cap(rt.store(), &verifier)?
             .ok_or_else(|| actor_error!(not_found, "caller {} is not a verifier", verifier))?;
-=======
-        rt.transaction(|st: &mut State, rt| {
-            let mut verifiers =
-                make_map_with_root_and_bitwidth(&st.verifiers, rt.store(), HAMT_BIT_WIDTH)
-                    .map_err(|e| {
-                        e.downcast_default(
-                            ExitCode::USR_ILLEGAL_STATE,
-                            "failed to load verified clients",
-                        )
-                    })?;
-            let mut verified_clients =
-                make_map_with_root_and_bitwidth(&st.verified_clients, rt.store(), HAMT_BIT_WIDTH)
-                    .map_err(|e| {
-                    e.downcast_default(
-                        ExitCode::USR_ILLEGAL_STATE,
-                        "failed to load verified clients",
-                    )
-                })?;
-
-            // Validate caller is one of the verifiers.
-            let verifier = rt.message().caller();
-            let BigIntDe(verifier_cap) = verifiers
-                .get(&verifier.to_bytes())
-                .map_err(|e| {
-                    e.downcast_default(
-                        ExitCode::USR_ILLEGAL_STATE,
-                        format!("failed to get Verifier {}", verifier),
-                    )
-                })?
-                .ok_or_else(|| actor_error!(not_found, format!("no such Verifier {}", verifier)))?;
-
-            // Validate client to be added isn't a verifier
-            let found = verifiers.contains_key(&client.to_bytes()).map_err(|e| {
-                e.downcast_default(ExitCode::USR_ILLEGAL_STATE, "failed to get verifier")
-            })?;
-            if found {
-                return Err(actor_error!(
-                    illegal_argument,
-                    "verifier {} cannot be added as a verified client",
-                    client
-                ));
-            }
-
-            // Compute new verifier cap and update.
-            if verifier_cap < &params.allowance {
-                return Err(actor_error!(
-                    illegal_argument,
-                    "Add more DataCap {} for VerifiedClient than allocated {}",
-                    params.allowance,
-                    verifier_cap
-                ));
-            }
-            let new_verifier_cap = verifier_cap - &params.allowance;
-
-            verifiers.set(verifier.to_bytes().into(), BigIntDe(new_verifier_cap)).map_err(|e| {
-                e.downcast_default(
-                    ExitCode::USR_ILLEGAL_STATE,
-                    format!("Failed to update new verifier cap for {}", verifier),
-                )
-            })?;
-
-            let client_cap = verified_clients.get(&client.to_bytes()).map_err(|e| {
-                e.downcast_default(
-                    ExitCode::USR_ILLEGAL_STATE,
-                    format!("Failed to get verified client {}", client),
-                )
-            })?;
-            // if verified client exists, add allowance to existing cap
-            // otherwise, create new client with allownace
-            let client_cap = if let Some(BigIntDe(client_cap)) = client_cap {
-                client_cap + params.allowance
-            } else {
-                params.allowance
-            };
-
-            verified_clients.set(client.to_bytes().into(), BigIntDe(client_cap.clone())).map_err(
-                |e| {
-                    e.downcast_default(
-                        ExitCode::USR_ILLEGAL_STATE,
-                        format!(
-                            "Failed to add verified client {} with cap {}",
-                            client, client_cap,
-                        ),
-                    )
-                },
-            )?;
-
-            st.verifiers = verifiers.flush().map_err(|e| {
-                e.downcast_default(ExitCode::USR_ILLEGAL_STATE, "failed to flush verifiers")
-            })?;
-            st.verified_clients = verified_clients.flush().map_err(|e| {
-                e.downcast_default(ExitCode::USR_ILLEGAL_STATE, "failed to flush verified clients")
-            })?;
-
-            Ok(())
-        })?;
-
-        Ok(())
-    }
-
-    /// Called by StorageMarketActor during PublishStorageDeals.
-    /// Do not allow partially verified deals (DealSize must be greater than equal to allowed cap).
-    /// Delete VerifiedClient if remaining DataCap is smaller than minimum VerifiedDealSize.
-    pub fn use_bytes<BS, RT>(rt: &mut RT, params: UseBytesParams) -> Result<(), ActorError>
-    where
-        BS: Blockstore,
-        RT: Runtime<BS>,
-    {
-        rt.validate_immediate_caller_is(std::iter::once(&STORAGE_MARKET_ACTOR_ADDR))?;
-
-        let client = resolve_to_actor_id(rt, &params.address)?;
-        let client = Address::new_id(client);
->>>>>>> fa943651
 
         // Disallow existing verifiers as clients.
         if st.get_verifier_cap(rt.store(), &client)?.is_some() {
@@ -324,97 +188,8 @@
             ));
         }
 
-<<<<<<< HEAD
         // Compute new verifier allowance.
         if verifier_cap < params.allowance {
-=======
-        rt.transaction(|st: &mut State, rt| {
-            let mut verified_clients =
-                make_map_with_root_and_bitwidth(&st.verified_clients, rt.store(), HAMT_BIT_WIDTH)
-                    .map_err(|e| {
-                    e.downcast_default(
-                        ExitCode::USR_ILLEGAL_STATE,
-                        "failed to load verified clients",
-                    )
-                })?;
-
-            let BigIntDe(vc_cap) = verified_clients
-                .get(&client.to_bytes())
-                .map_err(|e| {
-                    e.downcast_default(
-                        ExitCode::USR_ILLEGAL_STATE,
-                        format!("failed to get verified client {}", &client),
-                    )
-                })?
-                .ok_or_else(|| actor_error!(not_found, "no such verified client {}", client))?;
-            if vc_cap.is_negative() {
-                return Err(actor_error!(
-                    illegal_state,
-                    "negative cap for client {}: {}",
-                    client,
-                    vc_cap
-                ));
-            }
-
-            if &params.deal_size > vc_cap {
-                return Err(actor_error!(
-                    illegal_argument,
-                    "Deal size of {} is greater than verifier_cap {} for verified client {}",
-                    params.deal_size,
-                    vc_cap,
-                    client
-                ));
-            };
-
-            let new_vc_cap = vc_cap - &params.deal_size;
-            if new_vc_cap < rt.policy().minimum_verified_deal_size {
-                // Delete entry if remaining DataCap is less than MinVerifiedDealSize.
-                // Will be restored later if the deal did not get activated with a ProvenSector.
-                verified_clients
-                    .delete(&client.to_bytes())
-                    .map_err(|e| {
-                        e.downcast_default(
-                            ExitCode::USR_ILLEGAL_STATE,
-                            format!("Failed to delete verified client {}", client),
-                        )
-                    })?
-                    .ok_or_else(|| {
-                        actor_error!(
-                            illegal_state,
-                            "Failed to delete verified client {}: not found",
-                            client
-                        )
-                    })?;
-            } else {
-                verified_clients.set(client.to_bytes().into(), BigIntDe(new_vc_cap)).map_err(
-                    |e| {
-                        e.downcast_default(
-                            ExitCode::USR_ILLEGAL_STATE,
-                            format!("Failed to update verified client {}", client),
-                        )
-                    },
-                )?;
-            }
-
-            st.verified_clients = verified_clients.flush().map_err(|e| {
-                e.downcast_default(ExitCode::USR_ILLEGAL_STATE, "failed to flush verified clients")
-            })?;
-            Ok(())
-        })?;
-
-        Ok(())
-    }
-
-    /// Called by HandleInitTimeoutDeals from StorageMarketActor when a VerifiedDeal fails to init.
-    /// Restore allowable cap for the client, creating new entry if the client has been deleted.
-    pub fn restore_bytes<BS, RT>(rt: &mut RT, params: RestoreBytesParams) -> Result<(), ActorError>
-    where
-        BS: Blockstore,
-        RT: Runtime<BS>,
-    {
-        rt.validate_immediate_caller_is(std::iter::once(&STORAGE_MARKET_ACTOR_ADDR))?;
-        if params.deal_size < rt.policy().minimum_verified_deal_size {
->>>>>>> fa943651
             return Err(actor_error!(
                 illegal_argument,
                 "add more DataCap {} for client than allocated {}",
@@ -423,26 +198,15 @@
             ));
         }
 
-<<<<<<< HEAD
         // Reduce verifier's cap.
         let new_verifier_cap = verifier_cap - &params.allowance;
-=======
-        let client = resolve_to_actor_id(rt, &params.address)?;
-        let client = Address::new_id(client);
-
-        let st: State = rt.state()?;
-        if client == st.root_key {
-            return Err(actor_error!(illegal_argument, "Cannot restore allowance for Rootkey"));
-        }
-
->>>>>>> fa943651
         rt.transaction(|st: &mut State, rt| {
             st.put_verifier(rt.store(), &verifier, &new_verifier_cap)
                 .context("failed to update verifier allowance")
         })?;
 
         // Credit client token allowance.
-        let operators = vec![*STORAGE_MARKET_ACTOR_ADDR];
+        let operators = vec![STORAGE_MARKET_ACTOR_ADDR];
         mint(rt, &client, &params.allowance, operators).context(format!(
             "failed to mint {} data cap to client {}",
             &params.allowance, client
@@ -459,37 +223,6 @@
         BS: Blockstore,
         RT: Runtime<BS>,
     {
-<<<<<<< HEAD
-        let client = resolve_to_actor_id(rt, &params.verified_client_to_remove).context_code(
-            ExitCode::USR_ILLEGAL_ARGUMENT,
-            format!(
-                "failed to resolve client addr {} to ID addr",
-                params.verified_client_to_remove
-            ),
-        )?;
-
-        let client = Address::new_id(client);
-
-        let verifier_1 = resolve_to_actor_id(rt, &params.verifier_request_1.verifier)
-            .context_code(
-                ExitCode::USR_ILLEGAL_ARGUMENT,
-                format!(
-                    "failed to resolve verifier addr {} to ID addr",
-                    params.verifier_request_1.verifier
-                ),
-            )?;
-        let verifier_1 = Address::new_id(verifier_1);
-
-        let verifier_2 = resolve_to_actor_id(rt, &params.verifier_request_2.verifier)
-            .context_code(
-                ExitCode::USR_ILLEGAL_ARGUMENT,
-                format!(
-                    "failed to resolve verifier addr {} to ID addr",
-                    params.verifier_request_2.verifier
-                ),
-            )?;
-
-=======
         let client = resolve_to_actor_id(rt, &params.verified_client_to_remove)?;
         let client = Address::new_id(client);
 
@@ -497,7 +230,6 @@
         let verifier_1 = Address::new_id(verifier_1);
 
         let verifier_2 = resolve_to_actor_id(rt, &params.verifier_request_2.verifier)?;
->>>>>>> fa943651
         let verifier_2 = Address::new_id(verifier_2);
 
         if verifier_1 == verifier_2 {
@@ -878,7 +610,7 @@
         RT: Runtime<BS>,
     {
         // Accept only the data cap token.
-        rt.validate_immediate_caller_is(&[*DATACAP_TOKEN_ACTOR_ADDR])?;
+        rt.validate_immediate_caller_is(&[DATACAP_TOKEN_ACTOR_ADDR])?;
 
         let my_id = rt.message().receiver().id().unwrap();
         let curr_epoch = rt.curr_epoch();
